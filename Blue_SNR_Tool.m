--- conflicted
+++ resolved
@@ -109,7 +109,6 @@
     
     %%%  Loop through blue whale calls
     for i = 1:height(PLA)
-<<<<<<< HEAD
         %%% Get Start90 and End90 RelativeStartTime
         %%% Transform Start90 and End90 with RelativeStartTime
 
@@ -158,48 +157,7 @@
         PATH2OUTPUT_FILENAME = fullfile(PATH2OUTPUT,final_filename);
         writetable(PLA,PATH2OUTPUT_FILENAME);
         %%%
-=======
-    %%% Get Start90 and End90 RelativeStartTime
-    %%% Transform Start90 and End90 with RelativeStartTime
-    
-    RelativeStartTime = PLA.RelativeStartTime(i);
-    if ~isa(RelativeStartTime,'double')
-         RelativeStartTime = str2double(PLA.RelativeStartTime(i));
-    end
-    
-    PLA_StartTime90 = PLA.StartTime90(i);
-    if ~isa(PLA_StartTime90,'double')
-        PLA_StartTime90 = str2double(PLA.StartTime90(i));
-    end
-    
-    PLA_StopTime90 = PLA.StopTime90(i);
-    if ~isa(PLA_StopTime90,'double')
-        PLA_StopTime90 = str2double(PLA.StopTime90(i));
-    end
-    
-    Start90 = PLA_StartTime90 + RelativeStartTime;
-    End90 = PLA_StopTime90 + RelativeStartTime;
-    
-    
-    %%%
-    %pass: raw wav,Start90, End90,[frequency band],buffer size,and noiseDistance to BP_clip.m
-    %output: bandpassed wav clip + buffer
-    %BP_clip = snr.BP_clip(x,Start90,End90,Freq_band,NoiseDistance,BP_buffer_samples);
-    %%%
-    %%%
-    %pass: start90, stop90, noiseDistance,and bandpassed wav clip + buffer to extractSN.m
-    %output: signal clip and noise clip
-    %Temporary function test:
-    [xSignal, xNoise] = snr.extractSN(x,Fs,Start90,End90,NoiseDistance,Units);
-    %[xSignal, xNoise] = snr.extractSN(x, fs, sigStart, sigStop, noiseDist, units)
-    %
-    %%%
-    %%%
-    %pass: signal clip and noise clip to calculateSNR.m
-    %output: SNR
-    PLA.SNR(i)  = snr.calculateSNR(xSignal, xNoise,Fs);
-    %%%
->>>>>>> a0a76603
+
     end           
 end % end PAMLAB annotations loop
             
